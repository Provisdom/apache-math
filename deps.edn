{:paths   ["src"]
<<<<<<< HEAD
 :deps    {orchestra/orchestra              {:mvn/version "2019.02.06-1"}
           provisdom/utility-belt           {:git/url "https://github.com/Provisdom/utility-belt.git"
                                             :sha     "9a386af0693387a7c6531ed94b17e541e423a143"}
           provisdom/math                   {:git/url "https://github.com/Provisdom/math.git"
                                             :sha     "ccf4c13369a3f1b07068ded7718b189893d10d99"}
=======
 :deps    {provisdom/utility-belt           {:git/url "https://github.com/Provisdom/utility-belt.git"
                                             :sha     "efdbcff8a2f15fe20d5b969655f19fbf7f42b680"}
           provisdom/math                   {:git/url "https://github.com/Provisdom/math.git"
                                             :sha     "564f208441cd4cc4536ae69dbc4872040af05a2e"}
>>>>>>> 8c581e68
           org.apache.commons/commons-math3 {:mvn/version "3.6.1"}}
 :aliases {:dev         {:extra-paths ["siderail"]}
           :test        {:extra-paths ["test" "siderail"]
                         :extra-deps  {orchestra/orchestra        {:mvn/version "2021.01.01-1"}
                                       criterium/criterium        {:mvn/version "0.4.6"}
                                       org.clojure/test.check     {:mvn/version "1.1.1"}
                                       provisdom/test             {:git/url "https://github.com/Provisdom/test.git"
                                                                   :sha     "ec0b531bf0e5a8b5897a8dde332bd08d478578f4"}
                                       com.cognitect/transcriptor {:mvn/version "0.1.5"}
                                       com.cognitect/test-runner  {:git/url "https://github.com/cognitect-labs/test-runner.git"
                                                                   :sha     "3f288f1f16d167723ad87cc35b1dfee3c1681e10"}}}
           :test-runner {:extra-deps {lambdaisland/kaocha           {:mvn/version "1.91.1392"}
                                      lambdaisland/kaocha-junit-xml {:mvn/version "1.17.101"}}
                         :main-opts  ["-m" "kaocha.runner"]}}}<|MERGE_RESOLUTION|>--- conflicted
+++ resolved
@@ -1,16 +1,8 @@
 {:paths   ["src"]
-<<<<<<< HEAD
- :deps    {orchestra/orchestra              {:mvn/version "2019.02.06-1"}
-           provisdom/utility-belt           {:git/url "https://github.com/Provisdom/utility-belt.git"
-                                             :sha     "9a386af0693387a7c6531ed94b17e541e423a143"}
-           provisdom/math                   {:git/url "https://github.com/Provisdom/math.git"
-                                             :sha     "ccf4c13369a3f1b07068ded7718b189893d10d99"}
-=======
  :deps    {provisdom/utility-belt           {:git/url "https://github.com/Provisdom/utility-belt.git"
                                              :sha     "efdbcff8a2f15fe20d5b969655f19fbf7f42b680"}
            provisdom/math                   {:git/url "https://github.com/Provisdom/math.git"
                                              :sha     "564f208441cd4cc4536ae69dbc4872040af05a2e"}
->>>>>>> 8c581e68
            org.apache.commons/commons-math3 {:mvn/version "3.6.1"}}
  :aliases {:dev         {:extra-paths ["siderail"]}
            :test        {:extra-paths ["test" "siderail"]
